{
<<<<<<< HEAD
    "jit": false,
    "time_limit": 100,
    "training_steps_per_epoch": 200,
    "evaluation_steps_per_epoch": 0,
    "prefill": 100,
    "train_every": 100,
    "update_steps": 2,
    "render_episodes": 0,
    "replay": {
        "capacity": 10,
        "batch": 10,
        "sequence_length": 8
    }
=======
  "jit": false,
  "time_limit": 100,
  "training_steps_per_epoch": 200,
  "evaluation_steps_per_epoch": 0,
  "prefill": 100,
  "train_every": 100,
  "update_steps": 2,
  "render_episodes": 0,
  "replay": {
    "capacity": 10,
    "batch_size": 10,
    "sequence_length": 8
  }
>>>>>>> 317ff87a
}<|MERGE_RESOLUTION|>--- conflicted
+++ resolved
@@ -1,5 +1,4 @@
 {
-<<<<<<< HEAD
     "jit": false,
     "time_limit": 100,
     "training_steps_per_epoch": 200,
@@ -10,22 +9,7 @@
     "render_episodes": 0,
     "replay": {
         "capacity": 10,
-        "batch": 10,
+        "batch_size": 10,
         "sequence_length": 8
     }
-=======
-  "jit": false,
-  "time_limit": 100,
-  "training_steps_per_epoch": 200,
-  "evaluation_steps_per_epoch": 0,
-  "prefill": 100,
-  "train_every": 100,
-  "update_steps": 2,
-  "render_episodes": 0,
-  "replay": {
-    "capacity": 10,
-    "batch_size": 10,
-    "sequence_length": 8
-  }
->>>>>>> 317ff87a
 }